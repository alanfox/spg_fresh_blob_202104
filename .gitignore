--- conflicted
+++ resolved
@@ -76,15 +76,9 @@
 .ipynb_checkpoints/
 
 # exclude data from source control by default
-<<<<<<< HEAD
-/data/raw/
-/data/processed/
-/data/interim/
-=======
 /data/processed/
 /data/interim/
 /data/raw/
->>>>>>> d93f9e17
 
 # Mac OS-specific storage files
 .DS_Store
